"""Build OSC messages for client applications."""

from pythonosc import osc_message
from pythonosc.parsing import osc_types


class BuildError(Exception):
  """Error raised when an incomplete message is trying to be built."""


class OscMessageBuilder(object):
  """Builds arbitrary OscMessage instances."""

  ARG_TYPE_FLOAT = "f"
  ARG_TYPE_INT = "i"
  ARG_TYPE_STRING = "s"
  ARG_TYPE_BLOB = "b"
  ARG_TYPE_RGBA = "r"
  ARG_TYPE_TRUE = "T"
  ARG_TYPE_FALSE = "F"
  ARG_TYPE_NIL = "N"
  ARG_TYPE_INFINITUM = "I"

  ARG_TYPE_ARRAY_START = "["
  ARG_TYPE_ARRAY_STOP = "]"

  _SUPPORTED_ARG_TYPES = (
      ARG_TYPE_FLOAT, ARG_TYPE_INT, ARG_TYPE_BLOB, ARG_TYPE_STRING, ARG_TYPE_RGBA, ARG_TYPE_TRUE, ARG_TYPE_FALSE,
      ARG_TYPE_NIL, ARG_TYPE_INFINITUM)

  def __init__(self, address=None):
    """Initialize a new builder for a message.

    Args:
      - address: The osc address to send this message to.
    """
    self._address = address
    self._args = []

  @property
  def address(self):
    """Returns the OSC address this message will be sent to."""
    return self._address

  @address.setter
  def address(self, value):
    """Sets the OSC address this message will be sent to."""
    self._address = value

  @property
  def args(self):
    """Returns the (type, value) arguments list of this message."""
    return self._args

  def _valid_type(self, arg_type):
    if arg_type in self._SUPPORTED_ARG_TYPES:
      return True
    elif isinstance(arg_type, list):
      for sub_type in arg_type:
        if not self._valid_type(sub_type):
          return False
      return True
    return False

  def add_arg(self, arg_value, arg_type=None):
    """Add a typed argument to this message.

    Args:
      - arg_value: The corresponding value for the argument.
      - arg_type: A value in ARG_TYPE_* defined in this class,
                  if none then the type will be guessed.
    Raises:
      - ValueError: if the type is not supported.
    """
    if arg_type and not self._valid_type(arg_type):
      raise ValueError(
          'arg_type must be one of {}, or an array of valid types'
          .format(self._SUPPORTED_ARG_TYPES))
    if not arg_type:
<<<<<<< HEAD
      if isinstance(arg_value, str):
        arg_type = self.ARG_TYPE_STRING
      elif isinstance(arg_value, bytes):
        arg_type = self.ARG_TYPE_BLOB
      elif isinstance(arg_value, int):
        arg_type = self.ARG_TYPE_INT
      elif isinstance(arg_value, float):
        arg_type = self.ARG_TYPE_FLOAT
      elif arg_value == True:
        arg_type = self.ARG_TYPE_TRUE
      elif arg_value == False:
        arg_type = self.ARG_TYPE_FALSE
      elif arg_value is None:
        arg_type = self.ARG_TYPE_NIL
      else:
        raise ValueError('Infered arg_value type is not supported')
    self._args.append((arg_type, arg_value))
=======
      arg_type = self._get_arg_type(arg_value)
    if isinstance(arg_type, list):
      self._args.append((self.ARG_TYPE_ARRAY_START, None))
      for v, t in zip(arg_value, arg_type):
        self.add_arg(v, t)
      self._args.append((self.ARG_TYPE_ARRAY_STOP, None))
    else:
      self._args.append((arg_type, arg_value))

  def _get_arg_type(self, arg_value):
    """Guess the type of a value.

    Args:
      - arg_value: The value to guess the type of.
    Raises:
      - ValueError: if the type is not supported.
    """
    if isinstance(arg_value, str):
      arg_type = self.ARG_TYPE_STRING
    elif isinstance(arg_value, bytes):
      arg_type = self.ARG_TYPE_BLOB
    elif isinstance(arg_value, int):
      arg_type = self.ARG_TYPE_INT
    elif isinstance(arg_value, float):
      arg_type = self.ARG_TYPE_FLOAT
    elif arg_value == True:
      arg_type = self.ARG_TYPE_TRUE
    elif arg_value == False:
      arg_type = self.ARG_TYPE_FALSE
    elif isinstance(arg_value, list):
      arg_type = [self._get_arg_type(v) for v in arg_value]
    else:
      raise ValueError('Infered arg_value type is not supported')
    return arg_type
>>>>>>> 783b3b7e

  def build(self):
    """Builds an OscMessage from the current state of this builder.

    Raises:
      - BuildError: if the message could not be build or if the address
                    was empty.

    Returns:
      - an osc_message.OscMessage instance.
    """
    if not self._address:
      raise BuildError('OSC addresses cannot be empty')
    dgram = b''
    try:
      # Write the address.
      dgram += osc_types.write_string(self._address)
      if not self._args:
        dgram += osc_types.write_string(',')
        return osc_message.OscMessage(dgram)

      # Write the parameters.
      arg_types = "".join([arg[0] for arg in self._args])
      dgram += osc_types.write_string(',' + arg_types)
      for arg_type, value in self._args:
        if arg_type == self.ARG_TYPE_STRING:
          dgram += osc_types.write_string(value)
        elif arg_type == self.ARG_TYPE_INT:
          dgram += osc_types.write_int(value)
        elif arg_type == self.ARG_TYPE_FLOAT:
          dgram += osc_types.write_float(value)
        elif arg_type == self.ARG_TYPE_BLOB:
          dgram += osc_types.write_blob(value)
        elif arg_type == self.ARG_TYPE_RGBA:
          dgram += osc_types.write_rgba(value)
<<<<<<< HEAD
        elif arg_type in (self.ARG_TYPE_TRUE, self.ARG_TYPE_FALSE,
                          self.ARG_TYPE_NIL, self.ARG_TYPE_INFINITUM):
=======
        elif arg_type in (self.ARG_TYPE_TRUE,
                          self.ARG_TYPE_FALSE,
                          self.ARG_TYPE_ARRAY_START,
                          self.ARG_TYPE_ARRAY_STOP):
>>>>>>> 783b3b7e
          continue
        else:
          raise BuildError('Incorrect parameter type found {}'.format(
              arg_type))

      return osc_message.OscMessage(dgram)
    except osc_types.BuildError as be:
      raise BuildError('Could not build the message: {}'.format(be))<|MERGE_RESOLUTION|>--- conflicted
+++ resolved
@@ -77,25 +77,6 @@
           'arg_type must be one of {}, or an array of valid types'
           .format(self._SUPPORTED_ARG_TYPES))
     if not arg_type:
-<<<<<<< HEAD
-      if isinstance(arg_value, str):
-        arg_type = self.ARG_TYPE_STRING
-      elif isinstance(arg_value, bytes):
-        arg_type = self.ARG_TYPE_BLOB
-      elif isinstance(arg_value, int):
-        arg_type = self.ARG_TYPE_INT
-      elif isinstance(arg_value, float):
-        arg_type = self.ARG_TYPE_FLOAT
-      elif arg_value == True:
-        arg_type = self.ARG_TYPE_TRUE
-      elif arg_value == False:
-        arg_type = self.ARG_TYPE_FALSE
-      elif arg_value is None:
-        arg_type = self.ARG_TYPE_NIL
-      else:
-        raise ValueError('Infered arg_value type is not supported')
-    self._args.append((arg_type, arg_value))
-=======
       arg_type = self._get_arg_type(arg_value)
     if isinstance(arg_type, list):
       self._args.append((self.ARG_TYPE_ARRAY_START, None))
@@ -127,10 +108,11 @@
       arg_type = self.ARG_TYPE_FALSE
     elif isinstance(arg_value, list):
       arg_type = [self._get_arg_type(v) for v in arg_value]
+    elif arg_value is None:
+      arg_type = self.ARG_TYPE_NIL
     else:
       raise ValueError('Infered arg_value type is not supported')
     return arg_type
->>>>>>> 783b3b7e
 
   def build(self):
     """Builds an OscMessage from the current state of this builder.
@@ -166,15 +148,12 @@
           dgram += osc_types.write_blob(value)
         elif arg_type == self.ARG_TYPE_RGBA:
           dgram += osc_types.write_rgba(value)
-<<<<<<< HEAD
-        elif arg_type in (self.ARG_TYPE_TRUE, self.ARG_TYPE_FALSE,
-                          self.ARG_TYPE_NIL, self.ARG_TYPE_INFINITUM):
-=======
         elif arg_type in (self.ARG_TYPE_TRUE,
                           self.ARG_TYPE_FALSE,
+                          self.ARG_TYPE_NIL,
+                          self.ARG_TYPE_INFINITUM,
                           self.ARG_TYPE_ARRAY_START,
                           self.ARG_TYPE_ARRAY_STOP):
->>>>>>> 783b3b7e
           continue
         else:
           raise BuildError('Incorrect parameter type found {}'.format(
