--- conflicted
+++ resolved
@@ -51,12 +51,10 @@
           val = True
         elif param == "F": # False.
           val = False
-<<<<<<< HEAD
         elif param == "N": # Nil (None)
           val = None
         elif param == 'I': # Infinitum (no data)
           val = None
-=======
         elif param == "[": # Array start.
           array = []
           param_stack[-1].append(array)
@@ -65,21 +63,15 @@
           if len(param_stack) < 2:
             raise ParseError('Unexpected closing bracket in type tag: {0}'.format(type_tag))
           param_stack.pop()
->>>>>>> 783b3b7e
         # TODO: Support more exotic types as described in the specification.
         else:
           logging.warning('Unhandled parameter type: {0}'.format(param))
           continue
-<<<<<<< HEAD
-        if param != 'I':
-          self._parameters.append(val)
-=======
-        if param not in "[]":
+        if param not in "[]I":
           param_stack[-1].append(val)
       if len(param_stack) != 1:
         raise ParseError('Missing closing bracket in type tag: {0}'.format(type_tag))
       self._parameters = params
->>>>>>> 783b3b7e
     except osc_types.ParseError as pe:
       raise ParseError('Found incorrect datagram, ignoring it', pe)
 
